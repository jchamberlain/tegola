package config_test

import (
	"reflect"
	"strings"
	"testing"

<<<<<<< HEAD
	"github.com/go-spatial/tegola"
=======
	"github.com/arolek/p"

>>>>>>> dcd58ea1
	"github.com/go-spatial/tegola/config"

)

func TestParse(t *testing.T) {
	type tcase struct {
		config   string
		expected config.Config
	}

	fn := func(t *testing.T, tc tcase) {
		t.Parallel()

		r := strings.NewReader(tc.config)

		conf, err := config.Parse(r, "")
		if err != nil {
			t.Error(err)
			return
		}

		//	compare the various parts fo the config
		if !reflect.DeepEqual(conf.LocationName, tc.expected.LocationName) {
			t.Errorf("expected LocationName \n\n %+v \n\n got \n\n %+v ", tc.expected.LocationName, conf.LocationName)
			return
		}

		if !reflect.DeepEqual(conf.Webserver, tc.expected.Webserver) {
			t.Errorf("expected Webserver output \n\n %+v \n\n got \n\n %+v ", tc.expected.Webserver, conf.Webserver)
			return
		}

		if !reflect.DeepEqual(conf.Providers, tc.expected.Providers) {
			t.Errorf("expected Providers output \n\n (%+v) \n\n got \n\n (%+v) ", tc.expected.Providers, conf.Providers)
			return
		}

		if !reflect.DeepEqual(conf.Maps, tc.expected.Maps) {
			t.Errorf("expected Maps output \n\n (%+v) \n\n got \n\n (%+v) ", tc.expected.Maps, conf.Maps)
			return
		}

		if !reflect.DeepEqual(conf, tc.expected) {
			t.Errorf("expected \n\n (%+v) \n\n got \n\n (%+v) ", tc.expected, conf)
			return
		}
	}

	tests := map[string]tcase{
		"1": {
			config: `
				tile_buffer = 12

				[webserver]
				hostname = "cdn.tegola.io"
				port = ":8080"
				cors_allowed_origin = "tegola.io"

				[cache]
				type = "file"
				basepath = "/tmp/tegola-cache"

				[[providers]]
				name = "provider1"
				type = "postgis"
				host = "localhost"
				port = 5432
				database = "osm_water" 
				user = "admin"
				password = ""

					[[providers.layers]]
					name = "water"
					geometry_fieldname = "geom"
					id_fieldname = "gid"
					sql = "SELECT gid, ST_AsBinary(geom) AS geom FROM simplified_water_polygons WHERE geom && !BBOX!"

				[[maps]]
				name = "osm"
				attribution = "Test Attribution"
				bounds = [-180.0, -85.05112877980659, 180.0, 85.0511287798066]
				center = [-76.275329586789, 39.153492567373, 8.0]

					[[maps.layers]]
					provider_layer = "provider1.water"
					min_zoom = 10
					max_zoom = 20
					dont_simplify = true`,
			expected: config.Config{
				TileBuffer:   12,
				LocationName: "",
				Webserver: config.Webserver{
					HostName:          "cdn.tegola.io",
					Port:              ":8080",
					CORSAllowedOrigin: "tegola.io",
				},
				Cache: map[string]interface{}{
					"type":     "file",
					"basepath": "/tmp/tegola-cache",
				},
				Providers: []map[string]interface{}{
					{
						"name":     "provider1",
						"type":     "postgis",
						"host":     "localhost",
						"port":     int64(5432),
						"database": "osm_water",
						"user":     "admin",
						"password": "",
						"layers": []map[string]interface{}{
							{
								"name":               "water",
								"geometry_fieldname": "geom",
								"id_fieldname":       "gid",
								"sql":                "SELECT gid, ST_AsBinary(geom) AS geom FROM simplified_water_polygons WHERE geom && !BBOX!",
							},
						},
					},
				},
				Maps: []config.Map{
					{
						Name:        "osm",
						Attribution: "Test Attribution",
						Bounds:      []float64{-180, -85.05112877980659, 180, 85.0511287798066},
						Center:      [3]float64{-76.275329586789, 39.153492567373, 8.0},
						Layers: []config.MapLayer{
							{
								ProviderLayer: "provider1.water",
								MinZoom:       p.Uint(10),
								MaxZoom:       p.Uint(20),
								DontSimplify:  true,
							},
						},
					},
				},
			},
		},
		"2": {
			config: `
				[webserver]
				hostname = "cdn.tegola.io"
				port = ":8080"

				[[providers]]
				name = "provider1"
				type = "postgis"
				host = "localhost"
				port = 5432
				database = "osm_water" 
				user = "admin"
				password = ""

					[[providers.layers]]
					name = "water_0_5"
					geometry_fieldname = "geom"
					id_fieldname = "gid"
					sql = "SELECT gid, ST_AsBinary(geom) AS geom FROM simplified_water_polygons WHERE geom && !BBOX!"

					[[providers.layers]]
					name = "water_6_10"
					geometry_fieldname = "geom"
					id_fieldname = "gid"
					sql = "SELECT gid, ST_AsBinary(geom) AS geom FROM simplified_water_polygons WHERE geom && !BBOX!"

				[[maps]]
				name = "osm"
				attribution = "Test Attribution"
				bounds = [-180.0, -85.05112877980659, 180.0, 85.0511287798066]
				center = [-76.275329586789, 39.153492567373, 8.0]

					[[maps.layers]]
					name = "water"
					provider_layer = "provider1.water_0_5"
					min_zoom = 0
					max_zoom = 5

					[[maps.layers]]
					name = "water"
					provider_layer = "provider1.water_6_10"
					min_zoom = 6
					max_zoom = 10

				[[maps]]
				name = "osm_2"
				attribution = "Test Attribution"
				bounds = [-180.0, -85.05112877980659, 180.0, 85.0511287798066]
				center = [-76.275329586789, 39.153492567373, 8.0]

					[[maps.layers]]
					name = "water"
					provider_layer = "provider1.water_0_5"
					min_zoom = 0
					max_zoom = 5

					[[maps.layers]]
					name = "water"
					provider_layer = "provider1.water_6_10"
					min_zoom = 6
					max_zoom = 10`,
			expected: config.Config{
				LocationName: "",
				Webserver: config.Webserver{
					HostName: "cdn.tegola.io",
					Port:     ":8080",
				},
				Providers: []map[string]interface{}{
					{
						"name":     "provider1",
						"type":     "postgis",
						"host":     "localhost",
						"port":     int64(5432),
						"database": "osm_water",
						"user":     "admin",
						"password": "",
						"layers": []map[string]interface{}{
							{
								"name":               "water_0_5",
								"geometry_fieldname": "geom",
								"id_fieldname":       "gid",
								"sql":                "SELECT gid, ST_AsBinary(geom) AS geom FROM simplified_water_polygons WHERE geom && !BBOX!",
							},
							{
								"name":               "water_6_10",
								"geometry_fieldname": "geom",
								"id_fieldname":       "gid",
								"sql":                "SELECT gid, ST_AsBinary(geom) AS geom FROM simplified_water_polygons WHERE geom && !BBOX!",
							},
						},
					},
				},
				Maps: []config.Map{
					{
						Name:        "osm",
						Attribution: "Test Attribution",
						Bounds:      []float64{-180, -85.05112877980659, 180, 85.0511287798066},
						Center:      [3]float64{-76.275329586789, 39.153492567373, 8.0},
						Layers: []config.MapLayer{
							{
								Name:          "water",
								ProviderLayer: "provider1.water_0_5",
								MinZoom:       p.Uint(0),
								MaxZoom:       p.Uint(5),
							},
							{
								Name:          "water",
								ProviderLayer: "provider1.water_6_10",
								MinZoom:       p.Uint(6),
								MaxZoom:       p.Uint(10),
							},
						},
					},
					{
						Name:        "osm_2",
						Attribution: "Test Attribution",
						Bounds:      []float64{-180, -85.05112877980659, 180, 85.0511287798066},
						Center:      [3]float64{-76.275329586789, 39.153492567373, 8.0},
						Layers: []config.MapLayer{
							{
								Name:          "water",
								ProviderLayer: "provider1.water_0_5",
								MinZoom:       p.Uint(0),
								MaxZoom:       p.Uint(5),
							},
							{
								Name:          "water",
								ProviderLayer: "provider1.water_6_10",
								MinZoom:       p.Uint(6),
								MaxZoom:       p.Uint(10),
							},
						},
					},
				},
			},
		},
	}

	for name, tc := range tests {
		tc := tc
		t.Run(name, func(t *testing.T) {
			fn(t, tc)
		})
	}
}

func TestValidate(t *testing.T) {
	type tcase struct {
		config      config.Config
		expectedErr error
	}

	fn := func(t *testing.T, tc tcase) {
		t.Parallel()

		err := tc.config.Validate()
		if err != tc.expectedErr {
			t.Errorf("expected err: %v got %v", tc.expectedErr, err)
			return
		}
	}

	tests := map[string]tcase{
		"1": {
			config: config.Config{
				LocationName: "",
				Webserver: config.Webserver{
					Port: ":8080",
				},
				Providers: []map[string]interface{}{
					{
						"name":     "provider1",
						"type":     "postgis",
						"host":     "localhost",
						"port":     int64(5432),
						"database": "osm_water",
						"user":     "admin",
						"password": "",
						"layers": []map[string]interface{}{
							{
								"name":               "water",
								"geometry_fieldname": "geom",
								"id_fieldname":       "gid",
								"sql":                "SELECT gid, ST_AsBinary(geom) AS geom FROM simplified_water_polygons WHERE geom && !BBOX!",
							},
						},
					},
					{
						"name":     "provider2",
						"type":     "postgis",
						"host":     "localhost",
						"port":     int64(5432),
						"database": "osm_water",
						"user":     "admin",
						"password": "",
						"layers": []map[string]interface{}{
							{
								"name":               "water",
								"geometry_fieldname": "geom",
								"id_fieldname":       "gid",
								"sql":                "SELECT gid, ST_AsBinary(geom) AS geom FROM simplified_water_polygons WHERE geom && !BBOX!",
							},
						},
					},
				},
				Maps: []config.Map{
					{
						Name:        "osm",
						Attribution: "Test Attribution",
						Bounds:      []float64{-180, -85.05112877980659, 180, 85.0511287798066},
						Center:      [3]float64{-76.275329586789, 39.153492567373, 8.0},
						Layers: []config.MapLayer{
							{
								ProviderLayer: "provider1.water",
								MinZoom:       p.Uint(10),
								MaxZoom:       p.Uint(20),
							},
							{
								ProviderLayer: "provider2.water",
								MinZoom:       p.Uint(10),
								MaxZoom:       p.Uint(20),
							},
						},
					},
				},
			},
			expectedErr: config.ErrOverlappingLayerZooms{
				ProviderLayer1: "provider1.water",
				ProviderLayer2: "provider2.water",
			},
		},
		"2": {
			config: config.Config{
				Providers: []map[string]interface{}{
					{
						"name":     "provider1",
						"type":     "postgis",
						"host":     "localhost",
						"port":     int64(5432),
						"database": "osm_water",
						"user":     "admin",
						"password": "",
						"layers": []map[string]interface{}{
							{
								"name":               "water_0_5",
								"geometry_fieldname": "geom",
								"id_fieldname":       "gid",
								"sql":                "SELECT gid, ST_AsBinary(geom) AS geom FROM simplified_water_polygons WHERE geom && !BBOX!",
							},
						},
					},
					{
						"name":     "provider2",
						"type":     "postgis",
						"host":     "localhost",
						"port":     int64(5432),
						"database": "osm_water",
						"user":     "admin",
						"password": "",
						"layers": []map[string]interface{}{
							{
								"name":               "water_5_10",
								"geometry_fieldname": "geom",
								"id_fieldname":       "gid",
								"sql":                "SELECT gid, ST_AsBinary(geom) AS geom FROM simplified_water_polygons WHERE geom && !BBOX!",
							},
						},
					},
				},
				Maps: []config.Map{
					{
						Name:        "osm",
						Attribution: "Test Attribution",
						Bounds:      []float64{-180, -85.05112877980659, 180, 85.0511287798066},
						Center:      [3]float64{-76.275329586789, 39.153492567373, 8.0},
						Layers: []config.MapLayer{
							{
								Name:          "water",
								ProviderLayer: "provider1.water_0_5",
								MinZoom:       p.Uint(0),
								MaxZoom:       p.Uint(5),
							},
							{
								Name:          "water",
								ProviderLayer: "provider2.water_5_10",
								MinZoom:       p.Uint(5),
								MaxZoom:       p.Uint(10),
							},
						},
					},
				},
			},
			expectedErr: config.ErrOverlappingLayerZooms{
				ProviderLayer1: "provider1.water_0_5",
				ProviderLayer2: "provider2.water_5_10",
			},
		},
		"3": {
			config: config.Config{
				LocationName: "",
				Webserver: config.Webserver{
					Port: ":8080",
				},
				Providers: []map[string]interface{}{
					{
						"name":     "provider1",
						"type":     "postgis",
						"host":     "localhost",
						"port":     int64(5432),
						"database": "osm_water",
						"user":     "admin",
						"password": "",
						"layers": []map[string]interface{}{
							{
								"name":               "water",
								"geometry_fieldname": "geom",
								"id_fieldname":       "gid",
								"sql":                "SELECT gid, ST_AsBinary(geom) AS geom FROM simplified_water_polygons WHERE geom && !BBOX!",
							},
						},
					},
					{
						"name":     "provider2",
						"type":     "postgis",
						"host":     "localhost",
						"port":     int64(5432),
						"database": "osm_water",
						"user":     "admin",
						"password": "",
						"layers": []map[string]interface{}{
							{
								"name":               "water",
								"geometry_fieldname": "geom",
								"id_fieldname":       "gid",
								"sql":                "SELECT gid, ST_AsBinary(geom) AS geom FROM simplified_water_polygons WHERE geom && !BBOX!",
							},
						},
					},
				},
				Maps: []config.Map{
					{
						Name:        "osm",
						Attribution: "Test Attribution",
						Bounds:      []float64{-180, -85.05112877980659, 180, 85.0511287798066},
						Center:      [3]float64{-76.275329586789, 39.153492567373, 8.0},
						Layers: []config.MapLayer{
							{
								ProviderLayer: "provider1.water",
								MinZoom:       p.Uint(10),
								MaxZoom:       p.Uint(15),
							},
							{
								ProviderLayer: "provider2.water",
								MinZoom:       p.Uint(16),
								MaxZoom:       p.Uint(20),
							},
						},
					},
					{
						Name:        "osm_2",
						Attribution: "Test Attribution",
						Bounds:      []float64{-180, -85.05112877980659, 180, 85.0511287798066},
						Center:      [3]float64{-76.275329586789, 39.153492567373, 8.0},
						Layers: []config.MapLayer{
							{
								ProviderLayer: "provider1.water",
								MinZoom:       p.Uint(10),
								MaxZoom:       p.Uint(15),
							},
							{
								ProviderLayer: "provider2.water",
								MinZoom:       p.Uint(16),
								MaxZoom:       p.Uint(20),
							},
						},
					},
				},
			},
			expectedErr: nil,
		},
		"4": {
			config: config.Config{
				LocationName: "",
				Webserver: config.Webserver{
					Port: ":8080",
				},
				Providers: []map[string]interface{}{
					{
						"name":     "provider1",
						"type":     "postgis",
						"host":     "localhost",
						"port":     int64(5432),
						"database": "osm_water",
						"user":     "admin",
						"password": "",
						"layers": []map[string]interface{}{
							{
								"name":               "water",
								"geometry_fieldname": "geom",
								"id_fieldname":       "gid",
								"sql":                "SELECT gid, ST_AsBinary(geom) AS geom FROM simplified_water_polygons WHERE geom && !BBOX!",
							},
						},
					},
				},
				Maps: []config.Map{
					{
						Name:        "osm",
						Attribution: "Test Attribution",
						Bounds:      []float64{-180, -85.05112877980659, 180, 85.0511287798066},
						Center:      [3]float64{-76.275329586789, 39.153492567373, 8.0},
						Layers: []config.MapLayer{
							{
								ProviderLayer: "provider1.water",
								MaxZoom:       34,
							},
						},
					},
				},
			},
			expectedErr: config.ErrInvalidLayerZoom{
				ProviderLayer: "provider1.water",
				Zoom:          34,
				ZoomLimit:     tegola.MaxZ,
			},
		},
	}

	for name, tc := range tests {
		tc := tc
		t.Run(name, func(t *testing.T) {
			fn(t, tc)
		})
	}
}<|MERGE_RESOLUTION|>--- conflicted
+++ resolved
@@ -5,14 +5,10 @@
 	"strings"
 	"testing"
 
-<<<<<<< HEAD
+	"github.com/arolek/p"
 	"github.com/go-spatial/tegola"
-=======
-	"github.com/arolek/p"
-
->>>>>>> dcd58ea1
+
 	"github.com/go-spatial/tegola/config"
-
 )
 
 func TestParse(t *testing.T) {
@@ -563,7 +559,7 @@
 						Layers: []config.MapLayer{
 							{
 								ProviderLayer: "provider1.water",
-								MaxZoom:       34,
+								MaxZoom:       p.Uint(34),
 							},
 						},
 					},
