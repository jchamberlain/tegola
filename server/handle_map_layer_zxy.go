--- conflicted
+++ resolved
@@ -104,15 +104,10 @@
 		return
 	}
 
-<<<<<<< HEAD
 	//	new tile
 	tile := tegola.NewTile(req.z, req.x, req.y)
-=======
-		//	new tile
-		tile := tegola.NewTile(req.z, req.x, req.y)
-		//	set the buffer to our server's configured buffer in case it was set in the config
-		tile.Buffer = TileBuffer
->>>>>>> 7de068db
+	//	set the buffer to our server's configured buffer in case it was set in the config
+	tile.Buffer = TileBuffer
 
 	//	filter down the layers we need for this zoom
 	m = m.DisableAllLayers().EnableLayersByZoom(tile.Z)
