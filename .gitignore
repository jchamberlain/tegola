--- conflicted
+++ resolved
@@ -1,8 +1,5 @@
 .DS_Store
 .idea
-<<<<<<< HEAD
 documents
-=======
 *.toml
-tegola
->>>>>>> 4ac2308a
+tegola