--- conflicted
+++ resolved
@@ -63,7 +63,6 @@
 )
 
 func init() {
-	//	provider.Register(Name, NewProvider)
 	provider.Register(Name, NewTileProvider)
 }
 
@@ -282,12 +281,8 @@
 	//	we need a tile to run our sql through the replacer
 	tile := slippy.NewTile(0, 0, 0, 64, tegola.WebMercator)
 
-<<<<<<< HEAD
-	sql, err := replaceTokens(l, &tile)
-=======
 	//	normal replacer
 	sql, err = replaceTokens(sql, l.srid, tile)
->>>>>>> a32eac9d
 	if err != nil {
 		return err
 	}
@@ -358,9 +353,6 @@
 	return ls, nil
 }
 
-<<<<<<< HEAD
-func (p Provider) MVTLayer(ctx context.Context, layerName string, tile tegola.TegolaTile, dtags map[string]interface{}) (layer *mvt.Layer, err error) {
-=======
 //	TileFeatures adheres to the provider.Tiler interface
 func (p Provider) TileFeatures(ctx context.Context, layer string, tile provider.Tile, fn func(f *provider.Feature) error) error {
 	//	fetch the provider layer
@@ -373,7 +365,6 @@
 	if err != nil {
 		return fmt.Errorf("error replacing layer tokens for layer (%v) SQL (%v): %v", layer, sql, err)
 	}
->>>>>>> a32eac9d
 
 	if strings.Contains(os.Getenv("SQL_DEBUG"), "EXECUTE_SQL") {
 		log.Printf("SQL_DEBUG:EXECUTE_SQL for layer (%v): %v", layer, sql)
